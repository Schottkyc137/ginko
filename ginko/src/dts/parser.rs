use crate::dts::ast::{
    AnyDirective, Cell, DtsFile, Include, Memreserve, Node, NodeItem, NodeName, NodePayload, Path,
    Primary, Property, PropertyValue, ReferencedNode, WithToken,
};
use crate::dts::data::{HasSource, Span};
use crate::dts::diagnostics::{Diagnostic, NameContext};
use crate::dts::error_codes::ErrorCode;
use crate::dts::lexer::{Lexer, PeekingLexer, Reference, Token, TokenKind};
use crate::dts::reader::{ByteReader, Reader};
use crate::dts::{CompilerDirective, HasSpan};
use itertools::Itertools;
use std::path::Path as StdPath;
use std::sync::Arc;

/// The `Parser` class is responsible for syntactical analysis,
/// transforming the input token stream into an AST.
pub struct Parser<R>
where
    R: Reader + Sized,
{
    lexer: PeekingLexer<R>,
    pub diagnostics: Vec<Diagnostic>,
}

type Result<T> = std::result::Result<T, Diagnostic>;

impl<R> Parser<R>
where
    R: Reader + Sized,
{
    pub fn new(lexer: Lexer<R>) -> Parser<R> {
        Parser {
            lexer: PeekingLexer::from(lexer),
            diagnostics: vec![],
        }
    }
}

impl Parser<ByteReader> {
    pub fn from_text(text: impl Into<String>, source: Arc<StdPath>) -> Parser<ByteReader> {
        let lexer = Lexer::from_text(text, source);
        Parser {
            lexer: lexer.into(),
            diagnostics: vec![],
        }
    }
}

impl<R> Parser<R>
where
    R: Reader + Sized,
{
    pub fn diagnostics(&self) -> impl Iterator<Item = &Diagnostic> {
        self.diagnostics.iter()
    }

    fn skip_tok(&mut self) {
        let _ = self.lexer.next();
    }

    fn check_ident<F1, F2>(
        &mut self,
        span: Span,
        str: &str,
        predicate: F1,
        starting_chars: F2,
        name_context: NameContext,
    ) where
        F1: Fn(char) -> bool,
        F2: FnMut(char) -> bool,
    {
        if let Some((pos, ch)) = str.chars().enumerate().find(|(_, ch)| !predicate(*ch)) {
            self.diagnostics.push(Diagnostic::new(
                span.start().offset_by_char(pos as i32).as_char_span(),
                self.lexer.source(),
                ErrorCode::IllegalChar,
                format!("Illegal char '{ch}' in {name_context}"),
            ));
        } else if str.len() > 31 {
            self.diagnostics.push(Diagnostic::new(
                span,
                self.lexer.source(),
                ErrorCode::NameTooLong,
                format!(
                    "{name_context} should only have 31 characters but has {} characters",
                    str.len()
                ),
            ))
        } else if str.is_empty() {
            self.diagnostics.push(Diagnostic::new(
                span,
                self.lexer.source(),
                ErrorCode::ExpectedName,
                format!("Expected {name_context}"),
            ))
        } else if !str.starts_with(starting_chars) {
            self.diagnostics.push(Diagnostic::new(
                span,
                self.lexer.source(),
                ErrorCode::IllegalStart,
                format!(
                    "{name_context} may not start with {}",
                    str.chars().next().unwrap()
                ),
            ))
        }
    }

    fn check_is_label(&mut self, span: Span, str: &str) {
        self.check_ident(
            span,
            str,
            |ch| matches!(ch, 'a'..='z' | 'A'..='Z' | '0'..='9' | '_'),
            |ch| matches!(ch, 'a'..='z' | 'A'..='Z' | '_'),
            NameContext::Label,
        )
    }

    fn check_is_node_name(&mut self, span: Span, name: &NodeName) {
        if name.unit_address.is_none() && name.name == "__symbols__" {
            return;
        }
        self.check_ident(
            span,
            name.name.as_str(),
            |ch| matches!(ch, 'a'..='z' | 'A'..='Z' | '0'..='9' | ',' | '.' | '_' | '+' | '-'),
            |ch| ch.is_ascii_alphabetic(),
            NameContext::NodeName,
        );
        if let Some(unit_address) = &name.unit_address {
            self.check_ident(
                span,
                unit_address.as_str(),
                |ch| matches!(ch, 'a'..='z' | 'A'..='Z' | '0'..='9' | ',' | '.' | '_' | '+' | '-'),
                |_| true,
                NameContext::NodeName,
            );
        }
    }

    fn check_is_property_name(&mut self, span: Span, str: &str) {
        self.check_ident(
            span,
            str,
            |ch| matches!(ch, 'a'..='z' | 'A'..='Z' | '0'..='9' | ',' | '.' | '_' | '+' | '-' | '?' | '#'),
            |_| true,
            NameContext::PropertyName,
        );
    }

    fn reference(
        &mut self,
        token: Token,
        reference: &Reference,
    ) -> WithToken<crate::dts::ast::Reference> {
        match reference {
            Reference::Simple(reference) => {
                self.check_is_label(token.span, reference);
                WithToken::new(crate::dts::ast::Reference::Label(reference.clone()), token)
            }
            Reference::Path(path) => {
                if path.is_empty() {
                    self.diagnostics.push(Diagnostic::from_token(
                        token.clone(),
                        ErrorCode::PathCannotBeEmpty,
                        "Path cannot be empty",
                    ));
                }
                let path = Path::from(path.as_str());
                for el in path.iter() {
                    self.check_is_node_name(token.span(), el);
                }
                WithToken::new(crate::dts::ast::Reference::Path(path), token)
            }
        }
    }

    fn number_u32(&mut self) -> Result<Cell> {
        let tok = self.lexer.expect_next()?;
        match &tok.kind {
            TokenKind::Ref(reference) => {
                Ok(Cell::Reference(self.reference(tok.clone(), reference)))
            }
            TokenKind::UnparsedNumber(num) => {
                let num = if num.len() == 1 {
                    num.parse::<u32>()
                } else if num.starts_with("0x") {
                    u32::from_str_radix(&num.as_str()[2..], 16)
                } else if num.starts_with('0') {
                    u32::from_str_radix(&num.as_str()[1..], 8)
                } else {
                    num.parse::<u32>()
                };
                match num {
                    Ok(num) => Ok(Cell::Number(WithToken::new(num, tok))),
                    Err(err) => {
                        self.diagnostics.push(Diagnostic::parse_int_error(
                            tok.span(),
                            tok.source(),
                            err,
                        ));
                        Ok(Cell::Number(WithToken::new(0, tok)))
                    }
                }
            }
            TokenKind::OpenParen => {
                self.skip_expression_starting_with_paren();
                if self.lexer.peek().is_none() {
                    self.diagnostics.push(Diagnostic::from_token(
                        tok,
                        ErrorCode::UnbalancedParentheses,
                        "Unbalanced parentheses",
                    ));
                }
                Ok(Cell::Expression)
            }
            _ => Err(Diagnostic::expected(
                tok.span(),
                tok.source(),
                &[
                    TokenKind::UnparsedNumber("".to_string()),
                    TokenKind::Ref(Reference::Simple("".to_string())),
                    TokenKind::OpenParen,
                ],
            )),
        }
    }

    fn memreserve_number_u64(&mut self) -> Result<WithToken<u64>> {
        let tok = self.lexer.expect_next()?;
        match &tok.kind {
            TokenKind::UnparsedNumber(num) => {
                let num = if num.len() == 1 {
                    num.parse::<u64>()
                } else if num.starts_with("0x") {
                    u64::from_str_radix(&num.as_str()[2..], 16)
                } else if num.starts_with('0') {
                    u64::from_str_radix(&num.as_str()[1..], 8)
                } else {
                    num.parse::<u64>()
                };
                match num {
                    Ok(num) => Ok(WithToken::new(num, tok)),
                    Err(err) => {
                        self.diagnostics.push(Diagnostic::parse_int_error(
                            tok.span(),
                            tok.source(),
                            err,
                        ));
                        Ok(WithToken::new(0, tok))
                    }
                }
            }
            _ => Err(Diagnostic::expected(
                self.lexer.last_pos().offset_by_char(1).as_span(),
                self.lexer.source(),
                &[TokenKind::UnparsedNumber("".to_string())],
            )),
        }
    }

    fn byte_string(&mut self) -> Result<WithToken<Vec<u8>>> {
        let tok = self.lexer.expect_next()?;
        match &tok.kind {
            TokenKind::UnparsedNumber(raw_str) | TokenKind::Ident(raw_str) => {
                if raw_str.len() % 2 != 0 {
                    self.diagnostics.push(Diagnostic::from_token(
                        tok.clone(),
                        ErrorCode::OddNumberOfBytestringElements,
                        "Number of elements in byte string must be even",
                    ));
                    return Ok(WithToken::new(vec![], tok));
                }
                let mut bytes: Vec<u8> = Vec::with_capacity(raw_str.len() / 2);
                for (first, second) in raw_str.bytes().map(|ch| ch.to_ascii_lowercase()).tuples() {
                    match u8::from_str_radix(std::str::from_utf8(&[first, second]).unwrap(), 16) {
                        Ok(byte) => bytes.push(byte),
                        Err(err) => {
                            self.diagnostics.push(Diagnostic::parse_int_error(
                                tok.span(),
                                tok.source(),
                                err,
                            ));
                            return Ok(WithToken::new(vec![], tok));
                        }
                    }
                }
                Ok(WithToken::new(bytes, tok))
            }
            _ => {
                self.diagnostics.push(Diagnostic::expected(
                    tok.span(),
                    tok.source(),
                    &[
                        TokenKind::UnparsedNumber("".to_string()),
                        TokenKind::Ident("".to_string()),
                    ],
                ));
                Ok(WithToken::new(vec![], tok))
            }
        }
    }

    fn skip_expression_starting_with_paren(&mut self) {
        let mut depth = 1;
        loop {
            let peeked = self.lexer.peek();
            if matches!(
                peeked,
                Some(Token {
                    kind: TokenKind::OpenParen,
                    ..
                })
            ) {
                depth += 1;
                self.skip_tok();
            } else if matches!(
                peeked,
                Some(Token {
                    kind: TokenKind::CloseParen,
                    ..
                })
            ) {
                depth -= 1;
                self.skip_tok();
                if depth == 0 {
                    return;
                }
            } else if peeked.is_none() {
                return;
            } else {
                self.skip_tok();
            }
        }
    }

    pub fn property_value(&mut self) -> Result<PropertyValue> {
        if matches!(
            self.lexer.peek(),
            Some(Token {
                kind: TokenKind::Directive(CompilerDirective::Bits),
                ..
            })
        ) {
            self.skip_tok();
            let width = self.lexer.expect_next()?;
            if !matches!(width.kind, TokenKind::UnparsedNumber(_)) {
                self.diagnostics.push(Diagnostic::expected(
                    width.span(),
                    width.source(),
                    &[TokenKind::UnparsedNumber("".to_string())],
                ))
            }
        }
        let tok = self.lexer.expect_next()?;
        match &tok.kind {
            TokenKind::String(string) => {
                Ok(PropertyValue::String(WithToken::new(string.clone(), tok)))
            }
            TokenKind::ChevronLeft => {
                let mut cells: Vec<Cell> = vec![];
                let end_tok: Token;
                loop {
                    self.skip_optional_label();
                    if self.lexer.peek_expect()?.kind == TokenKind::ChevronRight {
                        end_tok = self.lexer.expect_next()?;
                        break;
                    }

                    match self.number_u32() {
                        Ok(numb) => cells.push(numb),
                        Err(err) => self.diagnostics.push(err),
                    }
                }
                Ok(PropertyValue::Cells(tok, cells, end_tok))
            }
            TokenKind::Ref(reference) => Ok(PropertyValue::Reference(
                self.reference(tok.clone(), reference),
            )),
            TokenKind::OpenBracket => {
                let mut byte_strings: Vec<WithToken<Vec<u8>>> = vec![];
                let end: Token;
                loop {
                    self.skip_optional_label();
                    let tok = self.lexer.peek_expect()?;
                    if tok.kind == TokenKind::CloseBracket {
                        end = tok.clone();
                        self.skip_tok();
                        break;
                    }
                    byte_strings.push(self.byte_string()?);
                }
                Ok(PropertyValue::ByteStrings(tok, byte_strings, end))
            }
            _ => Err(Diagnostic::expected(
                tok.span(),
                tok.source(),
                &[
                    TokenKind::String("".to_string()),
                    TokenKind::ChevronLeft,
                    TokenKind::Ref(Reference::Simple("".to_string())),
                    TokenKind::OpenBracket,
                ],
            )),
        }
    }

    fn skip_optional_label(&mut self) {
        if matches!(
            self.lexer.peek(),
            Some(Token {
                kind: TokenKind::Label(_),
                ..
            })
        ) {
            self.skip_tok();
        }
    }

    pub fn property_values(&mut self) -> Result<Vec<PropertyValue>> {
        let mut values: Vec<PropertyValue> = vec![];
        loop {
            self.skip_optional_label();
            values.push(self.property_value()?);
            self.skip_optional_label();
            if self.lexer.peek_expect()?.kind == TokenKind::Comma {
                self.skip_tok();
            } else {
                break;
            }
        }
        Ok(values)
    }

    pub fn property_name(&mut self) -> Result<WithToken<String>> {
        let tok = self.lexer.expect_next()?;
        if let TokenKind::Ident(value) = tok.kind.clone() {
            self.check_is_property_name(tok.span(), &value);
            return Ok(WithToken::new(value, tok));
        }
        Err(Diagnostic::from_token(
            tok,
            Expected(vec![TokenKind::Ident("".to_string())]),
        ))
    }

    pub fn node_name(&mut self) -> Result<WithToken<NodeName>> {
        let tok = self.lexer.expect_next()?;
        if let TokenKind::Ident(value) = tok.kind.clone() {
            let node_name = NodeName::from(value);
            self.check_is_node_name(tok.span(), &node_name);
            return Ok(WithToken::new(node_name, tok));
        }
        Err(Diagnostic::from_token(
            tok,
            Expected(vec![TokenKind::Ident("".to_string())]),
        ))
    }

    pub fn node_payload(&mut self) -> Result<NodePayload> {
        let end: Token;
        self.lexer.expect(TokenKind::OpenBrace)?;
        let mut items: Vec<NodeItem> = vec![];
        let mut node_discovered = false;
        loop {
            let tok = self.lexer.expect_next()?;
            if tok.kind == TokenKind::Directive(CompilerDirective::DeleteNode) {
                let node_name = self.node_name()?;
                self.expect_semicolon()?;
                items.push(NodeItem::DeletedNode(tok, node_name));
                continue;
            }
            if tok.kind == TokenKind::Directive(CompilerDirective::DeleteProperty) {
                let property_name = self.property_name()?;
                self.expect_semicolon()?;
                items.push(NodeItem::DeletedProperty(tok, property_name));
                continue;
            }
            let (tok, label) = match &tok.kind {
                TokenKind::Label(string) => {
                    self.check_is_label(tok.span(), string);
                    (
                        self.lexer.expect_next()?,
                        Some(WithToken::new(string.clone(), tok)),
                    )
                }
                _ => (tok, None),
            };
            let ident = match &tok.kind {
                TokenKind::Ident(string) => WithToken::new(string.clone(), tok),
                TokenKind::CloseBrace => {
                    end = self.expect_semicolon()?.unwrap_or(tok.clone());
                    break;
                }
                _ => {
                    return Err(Diagnostic::expected(
                        tok.span(),
                        tok.source(),
                        &[TokenKind::Ident("".to_string()), TokenKind::CloseBrace],
                    ));
                }
            };
            let tok = self.lexer.peek_expect()?;
            let cloned_tok = tok.clone();
            match &tok.kind {
                TokenKind::OpenBrace => {
                    node_discovered = true;
                    let node_name: WithToken<NodeName> = From::from(ident);
                    self.check_is_node_name(node_name.span(), &node_name);
                    let payload = self.node_payload()?;
                    items.push(NodeItem::Node(Arc::new(Node {
                        name: node_name,
                        label,
                        payload,
                    })));
                }
                TokenKind::Equal => {
                    self.skip_tok();
                    self.check_is_property_name(ident.span(), &ident);
                    let values = self.property_values()?;
                    let end_tok = self.expect_semicolon()?.unwrap_or(cloned_tok);
                    let prop = Property {
                        label,
                        name: ident,
                        values,
                        end: end_tok,
                    };
                    if node_discovered {
                        self.diagnostics.push(Diagnostic::new(
                            prop.span(),
                            self.lexer.source(),
                            ErrorCode::PropertyAfterNode,
                            "Properties must be placed before nodes",
                        ))
                    }
                    items.push(NodeItem::Property(Arc::new(prop)));
                }
                TokenKind::Semicolon => {
                    self.skip_tok();
                    self.check_is_property_name(ident.span(), &ident);
                    let prop = Property::empty(ident, label, cloned_tok);
                    if node_discovered {
                        self.diagnostics.push(Diagnostic::new(
                            prop.span(),
                            self.lexer.source(),
                            ErrorCode::PropertyAfterNode,
                            "Properties must be placed before nodes",
                        ))
                    }
                    items.push(NodeItem::Property(Arc::new(prop)));
                }
                _ => {
                    return Err(Diagnostic::expected(
                        self.lexer.last_pos().as_span(),
                        self.lexer.source(),
                        &[TokenKind::Semicolon, TokenKind::Equal, TokenKind::OpenBrace],
                    ));
                }
            }
        }
        Ok(NodePayload { items, end })
    }

    /// Special function to expect a semicolon, but recover in common circumstances
    /// such as forgetting the semicolon after a closing brace ('}') char.
    fn expect_semicolon(&mut self) -> Result<Option<Token>> {
        let tok = self.lexer.peek();
        let Some(tok) = tok else {
            self.diagnostics.push(Diagnostic::expected(
                self.lexer.last_pos().as_span(),
                self.lexer.source(),
                &[TokenKind::Semicolon],
            ));
            return Ok(None);
        };
        let skip = match &tok.kind {
            TokenKind::Semicolon => {
                return Ok(self.lexer.next());
            }
            TokenKind::Slash
            | TokenKind::OpenBracket
            | TokenKind::OpenParen
            | TokenKind::Comma
            | TokenKind::OpenBrace
            | TokenKind::Ident(_)
            | TokenKind::Label(_)
            | TokenKind::String(_)
            | TokenKind::UnparsedNumber(_)
            | TokenKind::Directive(_)
            | TokenKind::Ref(_)
            | TokenKind::CloseBracket
            | TokenKind::ChevronRight
            | TokenKind::CloseBrace
            | TokenKind::Equal
            | TokenKind::CloseParen
            | TokenKind::ChevronLeft => false,
            TokenKind::Unknown(_) | TokenKind::Comment(_) => true,
        };
        let span = if skip {
            let tok = self.lexer.expect_next()?;
            self.lexer.insert_pseudo_kind(TokenKind::Semicolon);
            tok.span()
        } else {
            self.lexer.last_pos().as_char_span()
        };
        self.diagnostics.push(Diagnostic::expected(
            span,
            self.lexer.source(),
            &[TokenKind::Semicolon],
        ));
        Ok(None)
    }

    pub fn file(&mut self) -> Result<DtsFile> {
        let mut elements: Vec<Primary> = vec![];
        while self.lexer.peek().is_some() {
            elements.push(self.primary()?);
        }
        Ok(DtsFile {
            elements,
            source: self.lexer.source(),
        })
    }

    pub fn parse_reference(&mut self) -> Result<WithToken<crate::dts::ast::Reference>> {
        let token = self.lexer.expect_next()?;
        if let TokenKind::Ref(reference) = token.kind.clone() {
            Ok(self.reference(token, &reference))
        } else {
            Err(Diagnostic::from_token(
                token,
                Expected(vec![TokenKind::Ref(Reference::Simple("".to_string()))]),
            ))
        }
    }

    pub fn primary(&mut self) -> Result<Primary> {
        let token = self.lexer.expect_next()?;
        match &token.kind {
            TokenKind::Directive(CompilerDirective::DTSVersionHeader) => {
                self.expect_semicolon()?;
                Ok(Primary::Directive(AnyDirective::DtsHeader(token.clone())))
            }
            TokenKind::Directive(CompilerDirective::Plugin) => {
                self.expect_semicolon()?;
                Ok(Primary::Directive(AnyDirective::Plugin(token.clone())))
            }
            TokenKind::Directive(CompilerDirective::MemReserve) => {
                let address = self.memreserve_number_u64()?;
                let length = self.memreserve_number_u64()?;
                self.expect_semicolon()?;
                Ok(Primary::Directive(AnyDirective::Memreserve(
                    Memreserve::new(address, length),
                )))
            }
            TokenKind::Ident(str) if str == "#include" => {
                let tok = self.lexer.expect_next()?;
                match tok.kind {
                    TokenKind::String(include_str) => Ok(Primary::CStyleInclude(include_str)),
                    _ => Err(Diagnostic::expected(
                        tok.span(),
                        tok.source(),
                        &[TokenKind::String("".to_string())],
                    )),
                }
            }
            TokenKind::Directive(CompilerDirective::Include) => {
                let include_token = token;
                let string_tok = self.lexer.expect_next()?;
                // let tok_span = string_tok.span();
                let path = match string_tok.kind.clone() {
                    TokenKind::String(string) => string,
                    _ => {
                        return Err(Diagnostic::expected(
                            string_tok.span(),
                            string_tok.source(),
                            &[TokenKind::String("".into())],
                        ));
                    }
                };
                if self.lexer.peek_kind() == Some(&TokenKind::Semicolon) {
                    let tok = self.lexer.expect_next()?;
                    self.diagnostics.push(Diagnostic::from_token(
                        tok,
                        ErrorCode::ParserError,
                        "Include directive must not end with a semicolon",
                    ))
                }
                Ok(Primary::Directive(AnyDirective::Include(Include {
                    include_token,
                    file_name: WithToken::new(path, string_tok.clone()),
                })))
            }
            TokenKind::Slash => {
                let root_name = WithToken::new(NodeName::simple("/"), token);
                let root_payload = self.node_payload()?;

                Ok(Primary::Root(Arc::new(Node {
                    name: root_name,
                    label: None,
                    payload: root_payload,
                })))
            }
            TokenKind::Ref(reference) => {
                let reference = self.reference(token.clone(), reference);
                let root_payload = self.node_payload()?;
                Ok(Primary::ReferencedNode(ReferencedNode {
                    reference,
                    payload: root_payload,
                }))
            }
<<<<<<< HEAD
            TokenKind::Directive(CompilerDirective::DeleteNode) => {
                let reference = self.parse_reference()?;
                self.expect_semicolon()?;
                Ok(Primary::DeletedNode(token, reference))
            }
            _ => Err(Diagnostic::from_token(
                token,
                Expected(vec![
=======
            _ => Err(Diagnostic::expected(
                token.span(),
                token.source(),
                &[
>>>>>>> 6720a8ec
                    TokenKind::Directive(CompilerDirective::DTSVersionHeader),
                    TokenKind::Directive(CompilerDirective::MemReserve),
                    TokenKind::Directive(CompilerDirective::Include),
                    TokenKind::Directive(CompilerDirective::DeleteNode),
                    TokenKind::Slash,
                    TokenKind::Ref(Reference::Simple("".to_string())),
                ],
            )),
        }
    }
}

#[cfg(test)]
mod test {
    use crate::dts::ast::{
        Cell, DtsFile, Memreserve, Node, NodeItem, NodeName, NodePayload, Path, Property,
        PropertyValue, Reference, WithToken,
    };
    use crate::dts::data::HasSource;
    use crate::dts::diagnostics::Diagnostic;
    use crate::dts::error_codes::ErrorCode;
    use crate::dts::lexer::TokenKind::{Equal, OpenBrace, Semicolon};
    use crate::dts::parser::Parser;
    use crate::dts::test::Code;
    use crate::dts::{AnyDirective, HasSpan, Position, Primary};
    use std::sync::Arc;
    use std::vec;

    #[test]
    pub fn string_properties() {
        let code = Code::new("\"\"");
        assert_eq!(
            code.parse_ok_no_diagnostics(Parser::property_value),
            PropertyValue::String(WithToken::new("".into(), code.token()))
        );
        let code = Code::new("\"bar\"");
        assert_eq!(
            code.parse_ok_no_diagnostics(Parser::property_value),
            PropertyValue::String(WithToken::new("bar".into(), code.token()))
        );
    }

    #[test]
    pub fn error_tolerant_parsing() {
        let code = Code::new(
            "\
/dts-v1/

/ {
    some_prop = <5>
}",
        );
        let (_, diagnostics) = code.parse_ok(Parser::file);
        assert_eq!(
            diagnostics,
            vec![
                Diagnostic::expected(
                    Position::new(0, 8).as_char_span(),
                    code.source(),
                    &[Semicolon],
                ),
                Diagnostic::expected(
                    Position::new(3, 19).as_char_span(),
                    code.source(),
                    &[Semicolon],
                ),
                Diagnostic::expected(Position::new(4, 1).as_span(), code.source(), &[Semicolon],),
            ]
        )
    }

    #[test]
    pub fn cell_properties() {
        let code = Code::new("<>");
        assert_eq!(
            code.parse_ok_no_diagnostics(Parser::property_value),
            PropertyValue::Cells(code.s1("<").token(), vec![], code.s1(">").token())
        );
        let code = Code::new("<0>");
        assert_eq!(
            code.parse_ok_no_diagnostics(Parser::property_value),
            PropertyValue::Cells(
                code.s1("<").token(),
                vec![Cell::Number(WithToken::new(0, code.s1("0").token()))],
                code.s1(">").token(),
            )
        );
        let code = Code::new("<4>");
        assert_eq!(
            code.parse_ok_no_diagnostics(Parser::property_value),
            PropertyValue::Cells(
                code.s1("<").token(),
                vec![Cell::Number(WithToken::new(4, code.s1("4").token()))],
                code.s1(">").token(),
            )
        );
        let code = Code::new("<4 17>");
        assert_eq!(
            code.parse_ok_no_diagnostics(Parser::property_value),
            PropertyValue::Cells(
                code.s1("<").token(),
                vec![
                    Cell::Number(WithToken::new(4, code.s1("4").token())),
                    Cell::Number(WithToken::new(17, code.s1("17").token())),
                ],
                code.s1(">").token(),
            )
        );
        let code = Code::new("<17 0xC>");
        assert_eq!(
            code.parse_ok_no_diagnostics(Parser::property_value),
            PropertyValue::Cells(
                code.s1("<").token(),
                vec![
                    Cell::Number(WithToken::new(17, code.s1("17").token())),
                    Cell::Number(WithToken::new(0xC, code.s1("0xC").token())),
                ],
                code.s1(">").token(),
            )
        );
        let code = Code::new("<17 &label>");
        assert_eq!(
            code.parse_ok_no_diagnostics(Parser::property_value),
            PropertyValue::Cells(
                code.s1("<").token(),
                vec![
                    Cell::Number(WithToken::new(17, code.s1("17").token())),
                    Cell::Reference(WithToken::new(
                        Reference::Label("label".into()),
                        code.s1("&label").token(),
                    )),
                ],
                code.s1(">").token(),
            )
        );
    }

    #[test]
    pub fn reference_properties() {
        let code = Code::new("&my_ref");
        assert_eq!(
            code.parse_ok_no_diagnostics(Parser::property_value),
            PropertyValue::Reference(WithToken::new(
                Reference::Label("my_ref".into()),
                code.token(),
            ))
        );
        let code = Code::new("&{/path/to/somewhere@2000}");
        assert_eq!(
            code.parse_ok_no_diagnostics(Parser::property_value),
            PropertyValue::Reference(WithToken::new(
                Reference::Path(Path::new(vec![
                    NodeName::simple("path"),
                    NodeName::simple("to"),
                    NodeName::with_address("somewhere", "2000"),
                ])),
                code.token(),
            ))
        );
    }

    #[test]
    pub fn byte_strings() {
        let code = Code::new("[]");
        assert_eq!(
            code.parse_ok_no_diagnostics(Parser::property_value),
            PropertyValue::ByteStrings(code.s1("[").token(), vec![], code.s1("]").token())
        );
        let code = Code::new("[000012345678]");
        assert_eq!(
            code.parse_ok_no_diagnostics(Parser::property_value),
            PropertyValue::ByteStrings(
                code.s1("[").token(),
                vec![WithToken::new(
                    vec![0x00, 0x00, 0x12, 0x34, 0x56, 0x78],
                    code.s1("000012345678").token(),
                )],
                code.s1("]").token(),
            )
        );
        let code = Code::new("[00 00 12 34 56 78]");
        assert_eq!(
            code.parse_ok_no_diagnostics(Parser::property_value),
            PropertyValue::ByteStrings(
                code.s1("[").token(),
                vec![
                    WithToken::new(vec![0x00], code.s("00", 1).token()),
                    WithToken::new(vec![0x00], code.s("00", 2).token()),
                    WithToken::new(vec![0x12], code.s1("12").token()),
                    WithToken::new(vec![0x34], code.s1("34").token()),
                    WithToken::new(vec![0x56], code.s1("56").token()),
                    WithToken::new(vec![0x78], code.s1("78").token()),
                ],
                code.s1("]").token(),
            )
        );
        let code = Code::new("[AB CD]");
        assert_eq!(
            code.parse_ok_no_diagnostics(Parser::property_value),
            PropertyValue::ByteStrings(
                code.s1("[").token(),
                vec![
                    WithToken::new(vec![0xAB], code.s1("AB").token()),
                    WithToken::new(vec![0xCD], code.s1("CD").token()),
                ],
                code.s1("]").token(),
            )
        );
    }

    #[test]
    pub fn simple_file() {
        let code = Code::new("/ {};");
        let node = code.parse_ok_no_diagnostics(Parser::file);
        code.s1(";");
        assert_eq!(
            node,
            DtsFile {
                elements: vec![Primary::Root(Arc::new(Node {
                    label: None,
                    name: WithToken::new(NodeName::simple("/"), code.s1("/").token()),
                    payload: NodePayload {
                        items: vec![],
                        end: code.s1(";").token(),
                    },
                }))],
                source: code.source(),
            }
        )
    }

    #[test]
    pub fn file_with_dts_header() {
        let code = Code::new(
            "\
/dts-v1/;

/{};",
        );
        let node = code.parse_ok_no_diagnostics(Parser::file);
        assert_eq!(
            node,
            DtsFile {
                elements: vec![
                    Primary::Directive(AnyDirective::DtsHeader(code.s1("/dts-v1/").token())),
                    Primary::Root(Arc::new(Node {
                        label: None,
                        name: WithToken::new(NodeName::simple("/"), code.s("/", 3).token()),
                        payload: NodePayload {
                            items: vec![],
                            end: code.s(";", 2).token(),
                        },
                    })),
                ],
                source: code.source(),
            }
        )
    }

    #[test]
    pub fn file_with_single_simple_sub_node() {
        let code = Code::new(
            "\
/dts-v1/;

/{
    my_node: sub_node@200 {
        // my sub node
    };
};",
        );
        let node = code.parse_ok_no_diagnostics(Parser::file);
        assert_eq!(
            node,
            DtsFile {
                elements: vec![
                    Primary::Directive(AnyDirective::DtsHeader(code.s1("/dts-v1/").token())),
                    Primary::Root(Arc::new(Node {
                        label: None,
                        name: WithToken::new(NodeName::simple("/"), code.s("/", 3).token()),
                        payload: NodePayload {
                            items: vec![NodeItem::Node(Arc::new(Node {
                                label: Some(WithToken::new(
                                    "my_node".into(),
                                    code.s1("my_node:").token(),
                                )),
                                name: WithToken::new(
                                    NodeName::with_address("sub_node", "200"),
                                    code.s1("sub_node@200").token(),
                                ),
                                payload: NodePayload {
                                    items: vec![],
                                    end: code.s(";", 2).token(),
                                },
                            }))],
                            end: code.s(";", 3).token(),
                        },
                    })),
                ],
                source: code.source(),
            }
        )
    }

    #[test]
    pub fn file_with_node() {
        let code = Code::new(
            "\
    /dts-v1/;

    / {
        pic@10000000 {
            phandle = <1>;
            interrupt-controller;
            reg = <0x10000000 0x100>;
        };
    };",
        );
        let node = code.parse_ok_no_diagnostics(Parser::file);
        assert_eq!(
            node,
            DtsFile {
                elements: vec![
                    Primary::Directive(AnyDirective::DtsHeader(code.s1("/dts-v1/").token())),
                    Primary::Root(Arc::new(Node {
                        label: None,
                        name: WithToken::new(NodeName::simple("/"), code.s("/", 3).token()),
                        payload: NodePayload {
                            items: vec![NodeItem::Node(Arc::new(Node {
                                label: None,
                                name: WithToken::new(
                                    NodeName::with_address("pic", "10000000"),
                                    code.s1("pic@10000000").token(),
                                ),
                                payload: NodePayload {
                                    items: vec![
                                        NodeItem::Property(Arc::new(Property {
                                            label: None,
                                            name: WithToken::new(
                                                "phandle".into(),
                                                code.s1("phandle").token(),
                                            ),
                                            values: code
                                                .s1("<1>")
                                                .parse_ok_no_diagnostics(Parser::property_values),
                                            end: code.s(";", 2).token(),
                                        })),
                                        NodeItem::Property(Arc::new(Property {
                                            label: None,
                                            name: WithToken::new(
                                                "interrupt-controller".into(),
                                                code.s1("interrupt-controller").token(),
                                            ),
                                            values: vec![],
                                            end: code.s(";", 3).token(),
                                        })),
                                        NodeItem::Property(Arc::new(Property {
                                            label: None,
                                            name: WithToken::new(
                                                "reg".into(),
                                                code.s1("reg").token(),
                                            ),
                                            values: code
                                                .s1("<0x10000000 0x100>")
                                                .parse_ok_no_diagnostics(Parser::property_values),
                                            end: code.s(";", 4).token(),
                                        })),
                                    ],
                                    end: code.s(";", 5).token(),
                                },
                            }))],
                            end: code.s(";", 6).token(),
                        },
                    })),
                ],
                source: code.source(),
            }
        )
    }

    #[test]
    fn properties_must_be_placed_before_nodes() {
        let code = Code::new(
            "\
    /dts-v1/;

    / {
        f {
             foo;
             g {
             };
             bar;
        };
        some_prop = <0x1>;
    };",
        );
        let (_, diag) = code.parse_ok(Parser::file);
        assert_eq!(
            diag,
            vec![
                Diagnostic::new(
                    code.s1("bar;").span(),
                    code.source(),
                    ErrorCode::PropertyAfterNode,
                    "Properties must be placed before nodes"
                ),
                Diagnostic::new(
                    code.s1("some_prop = <0x1>;").span(),
                    code.source(),
                    ErrorCode::PropertyAfterNode,
                    "Properties must be placed before nodes"
                ),
            ]
        );
    }

    #[test]
    fn parses_memreserve() {
        let code = Code::new(
            "\
    /dts-v1/;
    /memreserve/ 0x10000000 0x4000;

    / {};
    ",
        );
        let node = code.parse_ok_no_diagnostics(Parser::file);
        assert_eq!(
            node,
            DtsFile {
                elements: vec![
                    Primary::Directive(AnyDirective::DtsHeader(code.s1("/dts-v1/").token())),
                    Primary::Directive(AnyDirective::Memreserve(Memreserve::new(
                        WithToken::new(0x10000000, code.s1("0x10000000").token()),
                        WithToken::new(0x4000, code.s1("0x4000").token()),
                    ))),
                    Primary::Root(Arc::new(Node {
                        label: None,
                        name: WithToken::new(NodeName::simple("/"), code.s("/", 5).token()),
                        payload: NodePayload {
                            items: vec![],
                            end: code.s(";", 3).token(),
                        },
                    })),
                ],
                source: code.source(),
            }
        );
    }

    #[test]
    fn labels() {
        // Should simply parse; we ignore these labels for now
        let _ = Code::new(
            "\
    /dts-v1/;
    /memreserve/ 0x10000000 0x4000;

    / {
        reg = reglabel: <0 sizelabel: 0x1000000>;
        prop = [ab cd ef byte4: 00 ff fe];
        str = start: \"string value\" end: ;
    };
    ",
        )
        .parse_ok_no_diagnostics(Parser::file);
    }

    #[test]
    fn expressions() {
        // Should simply parse; we ignore these expressions for now
        let _ = Code::new(
            "\
    /dts-v1/;

    / {
        some_prop = <(1 + 1) (2 || (3 - 4)) ()>;
    };
    ",
        )
        .parse_ok_no_diagnostics(Parser::file);
    }

    #[test]
    fn c_style_includes() {
        // Should simply parse; we ignore c-style includes for now
        let _ = Code::new(
            "\
    /dts-v1/;
    #include \"some_header\"

    / {};
    ",
        )
        .parse_ok_no_diagnostics(Parser::file);
    }

    #[test]
    fn error_position() {
        let code = Code::new(
            "\
    /dts-v1/;

    / {
        prop_a
        prop_b;
    };
    ",
        );
        let (res, _) = code.parse(Parser::file);

        assert_eq!(
            res,
            Err(Diagnostic::expected(
                code.s1("prop_a").end().as_span(),
                code.source(),
                &[Semicolon, Equal, OpenBrace],
            ))
        )
    }

    #[test]
    fn eof_error_position() {
        let code = Code::new(
            "\
        /dts-v1/;

        / {
        }

        ",
        );
        let (_, diag) = code.parse_ok(Parser::file);

        assert_eq!(
            diag,
            vec![Diagnostic::expected(
                code.s1("}").end().as_span(),
                code.source(),
                &[Semicolon],
            )]
        );
    }

    #[test]
    fn delete_property_syntax() {
        let code = Code::new(
            "
/ {
    node-2 {
        /delete-property/ node-2-pa;
    };
};
        ",
        );
        let primary = code.parse_ok_no_diagnostics(Parser::primary);

        assert_eq!(
            primary,
            Primary::Root(Arc::new(Node {
                label: None,
                name: WithToken::new(NodeName::simple("/"), code.s1("/").token()),
                payload: NodePayload {
                    items: vec![NodeItem::Node(Arc::new(Node {
                        label: None,
                        name: WithToken::new(NodeName::simple("node-2"), code.s1("node-2").token()),
                        payload: NodePayload {
                            end: code.s(";", 2).token(),
                            items: vec![NodeItem::DeletedProperty(
                                code.s1("/delete-property/").token(),
                                WithToken::new(
                                    "node-2-pa".to_string(),
                                    code.s1("node-2-pa").token()
                                )
                            )]
                        }
                    }))],
                    end: code.s(";", 3).token()
                }
            }))
        );
    }

    #[test]
    pub fn delete_node_primary() {
        let code = Code::new(
            "
/dts-v1/;

/delete-node/ &some_node;
/delete-node/ &{/path/to/node};
        ",
        );
        let file = code.parse_ok_no_diagnostics(Parser::file);

        assert_eq!(
            file,
            DtsFile {
                source: code.source(),
                elements: vec![
                    Primary::Directive(AnyDirective::DtsHeader(code.s1("/dts-v1/").token())),
                    Primary::DeletedNode(
                        code.s("/delete-node/", 1).token(),
                        WithToken::new(
                            Reference::Label("some_node".to_string()),
                            code.s1("&some_node").token()
                        )
                    ),
                    Primary::DeletedNode(
                        code.s("/delete-node/", 2).token(),
                        WithToken::new(
                            Reference::Path("/path/to/node".into()),
                            code.s1("&{/path/to/node}").token()
                        )
                    )
                ]
            }
        );
    }
}<|MERGE_RESOLUTION|>--- conflicted
+++ resolved
@@ -438,9 +438,10 @@
             self.check_is_property_name(tok.span(), &value);
             return Ok(WithToken::new(value, tok));
         }
-        Err(Diagnostic::from_token(
-            tok,
-            Expected(vec![TokenKind::Ident("".to_string())]),
+        Err(Diagnostic::expected(
+            tok.span(),
+            tok.source(),
+            &[TokenKind::Ident("".to_string())],
         ))
     }
 
@@ -451,9 +452,10 @@
             self.check_is_node_name(tok.span(), &node_name);
             return Ok(WithToken::new(node_name, tok));
         }
-        Err(Diagnostic::from_token(
-            tok,
-            Expected(vec![TokenKind::Ident("".to_string())]),
+        Err(Diagnostic::expected(
+            tok.span(),
+            tok.source(),
+            &[TokenKind::Ident("".to_string())],
         ))
     }
 
@@ -627,9 +629,10 @@
         if let TokenKind::Ref(reference) = token.kind.clone() {
             Ok(self.reference(token, &reference))
         } else {
-            Err(Diagnostic::from_token(
-                token,
-                Expected(vec![TokenKind::Ref(Reference::Simple("".to_string()))]),
+            Err(Diagnostic::expected(
+                token.span(),
+                token.source(),
+                &[TokenKind::Ref(Reference::Simple("".to_string()))],
             ))
         }
     }
@@ -709,21 +712,15 @@
                     payload: root_payload,
                 }))
             }
-<<<<<<< HEAD
             TokenKind::Directive(CompilerDirective::DeleteNode) => {
                 let reference = self.parse_reference()?;
                 self.expect_semicolon()?;
                 Ok(Primary::DeletedNode(token, reference))
             }
-            _ => Err(Diagnostic::from_token(
-                token,
-                Expected(vec![
-=======
             _ => Err(Diagnostic::expected(
                 token.span(),
                 token.source(),
                 &[
->>>>>>> 6720a8ec
                     TokenKind::Directive(CompilerDirective::DTSVersionHeader),
                     TokenKind::Directive(CompilerDirective::MemReserve),
                     TokenKind::Directive(CompilerDirective::Include),
