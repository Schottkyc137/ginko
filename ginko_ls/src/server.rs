--- conflicted
+++ resolved
@@ -1,11 +1,6 @@
 use ginko::dts::{
-<<<<<<< HEAD
-    AnyDirective, FileType, HasSpan, ItemAtCursor, Node, NodeItem, NodePayload, Primary, Project,
-    SeverityLevel, Span,
-=======
-    AnyDirective, FileType, HasSpan, ItemAtCursor, Node, NodePayload, Primary, Project, Severity,
+    AnyDirective, FileType, HasSpan, ItemAtCursor, Node, NodeItem, NodePayload, Primary, Project, Severity,
     SeverityMap, Span,
->>>>>>> 6720a8ec
 };
 use itertools::Itertools;
 use parking_lot::RwLock;
